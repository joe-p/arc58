import { Account, Application, Asset, Bytes, Contract, Global, arc4, assert, gtxn, op, itxn, abimethod } from "@algorandfoundation/algorand-typescript";

export class OptInPlugin extends Contract {

<<<<<<< HEAD
  optInToAsset(sender: AppID, asset: AssetID, mbrPayment: PayTxn): void {
    const controlledAccount = sender.globalState('controlled_address') as Address;

    verifyPayTxn(mbrPayment, {
      receiver: controlledAccount,
      amount: {
        greaterThanEqualTo: globals.assetOptInMinBalance,
      },
    });

    sendAssetTransfer({
      sender: controlledAccount,
      assetReceiver: controlledAccount,
      assetAmount: 0,
      xferAsset: asset,
      rekeyTo: sender.address,
    });
=======
  @abimethod({ onCreate: 'require' })
  createApplication(): void {}

  optInToAsset(sender: arc4.UintN64, asset: arc4.UintN64, mbrPayment: gtxn.PaymentTxn): void {
    const [controlledAccountBytes] = op.AppGlobal.getExBytes(Application(sender.native), Bytes('c'));
    const controlledAccount = Account(Bytes(controlledAccountBytes));
    // verifyPayTxn(mbrPayment, {
    //   receiver: controlledAccount,
    //   amount: {
    //     greaterThanEqualTo: globals.assetOptInMinBalance,
    //   },
    // });
    assert(mbrPayment.amount >= Global.assetOptInMinBalance, 'asset mismatch');

    itxn
      .assetTransfer({
        sender: controlledAccount,
        assetReceiver: controlledAccount,
        assetAmount: 0,
        xferAsset: Asset(asset.native),
        rekeyTo: Application(sender.native).address,
        fee: 0,
      })
      .submit();
>>>>>>> 76bf9a95
  }
}<|MERGE_RESOLUTION|>--- conflicted
+++ resolved
@@ -2,25 +2,6 @@
 
 export class OptInPlugin extends Contract {
 
-<<<<<<< HEAD
-  optInToAsset(sender: AppID, asset: AssetID, mbrPayment: PayTxn): void {
-    const controlledAccount = sender.globalState('controlled_address') as Address;
-
-    verifyPayTxn(mbrPayment, {
-      receiver: controlledAccount,
-      amount: {
-        greaterThanEqualTo: globals.assetOptInMinBalance,
-      },
-    });
-
-    sendAssetTransfer({
-      sender: controlledAccount,
-      assetReceiver: controlledAccount,
-      assetAmount: 0,
-      xferAsset: asset,
-      rekeyTo: sender.address,
-    });
-=======
   @abimethod({ onCreate: 'require' })
   createApplication(): void {}
 
@@ -45,6 +26,5 @@
         fee: 0,
       })
       .submit();
->>>>>>> 76bf9a95
   }
 }