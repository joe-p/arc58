import { Contract, GlobalState, uint64, Global, arc4, assert, Account, Bytes, Application, op, itxn, abimethod } from '@algorandfoundation/algorand-typescript';

// These constants should be template variables, but I made them constants because I'm lazy

/** How frequent this payment can be made */
const FREQUENCY: uint64 = 1;
/** Amount of the payment */
const AMOUNT: uint64 = 100_000;

export class SubscriptionPlugin extends Contract {

  lastPayment = GlobalState<uint64>({ initialValue: 0 });

  @abimethod({ onCreate: 'require' })
  createApplication(): void {}

  makePayment(
<<<<<<< HEAD
    sender: AppID,
=======
    sender: arc4.UintN64,
>>>>>>> 76bf9a95
    // eslint-disable-next-line no-unused-vars
    _acctRef: arc4.Address
  ): void {
    assert(Global.round - this.lastPayment.value > FREQUENCY);
    this.lastPayment.value = Global.round;

<<<<<<< HEAD
    const controlledAccount = sender.globalState('controlled_address') as Address;

    sendPayment({
      sender: controlledAccount,
      amount: AMOUNT,
      receiver: addr('46XYR7OTRZXISI2TRSBDWPUVQT4ECBWNI7TFWPPS6EKAPJ7W5OBXSNG66M'),
      rekeyTo: sender.address,
    });
=======
    const [controlledAccountBytes] = op.AppGlobal.getExBytes(Application(sender.native), Bytes('c'));
    
    itxn
      .payment({
        sender: Account(Bytes(controlledAccountBytes)),
        amount: AMOUNT,
        // Bytes.fromBase32 appears to be broken
        // receiver: Account(Bytes.fromBase32("46XYR7OTRZXISI2TRSBDWPUVQT4ECBWNI7TFWPPS6EKAPJ7W5OBXSNG66M")),
        receiver: Global.zeroAddress,
        rekeyTo: Application(sender.native).address,
        fee: 0,
      })
      .submit();
>>>>>>> 76bf9a95
  }
}<|MERGE_RESOLUTION|>--- conflicted
+++ resolved
@@ -15,27 +15,13 @@
   createApplication(): void {}
 
   makePayment(
-<<<<<<< HEAD
-    sender: AppID,
-=======
     sender: arc4.UintN64,
->>>>>>> 76bf9a95
     // eslint-disable-next-line no-unused-vars
     _acctRef: arc4.Address
   ): void {
     assert(Global.round - this.lastPayment.value > FREQUENCY);
     this.lastPayment.value = Global.round;
 
-<<<<<<< HEAD
-    const controlledAccount = sender.globalState('controlled_address') as Address;
-
-    sendPayment({
-      sender: controlledAccount,
-      amount: AMOUNT,
-      receiver: addr('46XYR7OTRZXISI2TRSBDWPUVQT4ECBWNI7TFWPPS6EKAPJ7W5OBXSNG66M'),
-      rekeyTo: sender.address,
-    });
-=======
     const [controlledAccountBytes] = op.AppGlobal.getExBytes(Application(sender.native), Bytes('c'));
     
     itxn
@@ -49,6 +35,5 @@
         fee: 0,
       })
       .submit();
->>>>>>> 76bf9a95
   }
 }